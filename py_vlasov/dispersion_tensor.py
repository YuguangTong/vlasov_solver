--- conflicted
+++ resolved
@@ -138,11 +138,7 @@
     Return the susceptibility tensor \chi for the species (times w^2)
     """
     chi_tensor = np.zeros((3, 3), dtype = np.cfloat)
-<<<<<<< HEAD
-    chi_tensor[2, 2] = 2 * wp**2 * w/ (kz * vthp**2)
-=======
-    chi_tensor[2, 2] = 2 * wp**2/ (w * kz * vthp**2) * vz
->>>>>>> 96ba95b7
+    chi_tensor[2, 2] = 2 * wp**2 * w/ (kz * vthp**2) * vz
     lamb = f_lambda(kp, vthz, Omega)
     y_sum = np.sum(np.array([f_yn(i, w, kz, kp, tp, tz, vthz, vthp, Omega, vz, method)
                              +f_yn(-i, w, kz, kp, tp, tz, vthz, vthp, Omega, vz, method) for i in np.arange(1, n+1)]),
